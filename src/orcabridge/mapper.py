--- conflicted
+++ resolved
@@ -33,11 +33,8 @@
 
         return SyncStreamFromGenerator(generator)
 
-<<<<<<< HEAD
     def __repr__(self) -> str:
         return "Join()"
-=======
->>>>>>> 1d2c1340
 
 class MapKeys(Mapper):
     """
@@ -103,13 +100,9 @@
 
         return SyncStreamFromGenerator(generator)
 
-<<<<<<< HEAD
     def __repr__(self) -> str:
         return f"MapTags({self.tag_map})"
         
-=======
-
->>>>>>> 1d2c1340
 class Filter(Mapper):
     """
     A Mapper that filters the packets in the stream based on a predicate function.
@@ -161,24 +154,16 @@
 
         return SyncStreamFromGenerator(generator)
 
-<<<<<<< HEAD
     def __repr__(self) -> str:
         return f"Transform({self.transform})"
 
     
-=======
-
->>>>>>> 1d2c1340
 class Batch(Mapper):
     """
     A Mapper that batches the packets in the stream based on a batch size.
     The batch size is the number of packets to include in each batch.
     If the final batch is smaller than the batch size, it will be dropped unless drop_last=False.
     """
-<<<<<<< HEAD
-    def __init__(self, batch_size: int, tag_processor: Optional[Callable[[Sequence[Tag]], Tag]] = None, drop_last: bool = True):
-        super().__init__()
-=======
 
     def __init__(
         self,
@@ -186,7 +171,7 @@
         tag_processor: Optional[Callable[[Sequence[Tag]], Tag]] = None,
         drop_last: bool = True,
     ):
->>>>>>> 1d2c1340
+        super().__init__()
         self.batch_size = batch_size
         if tag_processor is None:
             tag_processor = lambda tags: batch_tag(tags)
@@ -215,13 +200,9 @@
 
         return SyncStreamFromGenerator(generator)
 
-<<<<<<< HEAD
     def __repr__(self) -> str:
         return f"Batch(size={self.batch_size}, drop_last={self.drop_last})"
     
-=======
-
->>>>>>> 1d2c1340
 class CacheStream(Mapper):
     """
     A Mapper that caches the packets in the stream, thus avoiding upstream recomputation.
